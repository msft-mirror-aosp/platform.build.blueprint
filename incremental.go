// Copyright 2024 Google Inc. All rights reserved.
//
// Licensed under the Apache License, Version 2.0 (the "License");
// you may not use this file except in compliance with the License.
// You may obtain a copy of the License at
//
//     http://www.apache.org/licenses/LICENSE-2.0
//
// Unless required by applicable law or agreed to in writing, software
// distributed under the License is distributed on an "AS IS" BASIS,
// WITHOUT WARRANTIES OR CONDITIONS OF ANY KIND, either express or implied.
// See the License for the specific language governing permissions and
// limitations under the License.

package blueprint

<<<<<<< HEAD
import "text/scanner"
=======
import (
	"bytes"
	"encoding/gob"
	"text/scanner"
)
>>>>>>> 55352254

type BuildActionCacheKey struct {
	Id        string
	InputHash uint64
}

type CachedProvider struct {
	Id    *providerKey
	Value *any
}

type BuildActionCachedData struct {
	Providers        []CachedProvider
	Pos              *scanner.Position
	OrderOnlyStrings *[]string
}

type BuildActionCache = map[BuildActionCacheKey]*BuildActionCachedData

type OrderOnlyStringsCache map[string][]string

type BuildActionCacheInput struct {
	PropertiesHash uint64
	ProvidersHash  [][]uint64
}

type Incremental interface {
	IncrementalSupported() bool
	// TODO(b/357130153): Get rid of this method.
	BuildActionProviderKeys() []AnyProviderKey
}

type IncrementalModule struct{}

func (m *IncrementalModule) IncrementalSupported() bool {
	return true
}

type CustomGob[T any] interface {
	ToGob() *T
	FromGob(data *T)
}

func CustomGobEncode[T any](cg CustomGob[T]) ([]byte, error) {
	w := new(bytes.Buffer)
	encoder := gob.NewEncoder(w)
	err := encoder.Encode(cg.ToGob())
	if err != nil {
		return nil, err
	}

	return w.Bytes(), nil
}

func CustomGobDecode[T any](data []byte, cg CustomGob[T]) error {
	r := bytes.NewBuffer(data)
	var value T
	decoder := gob.NewDecoder(r)
	err := decoder.Decode(&value)
	if err != nil {
		return err
	}
	cg.FromGob(&value)

	return nil
}<|MERGE_RESOLUTION|>--- conflicted
+++ resolved
@@ -14,15 +14,11 @@
 
 package blueprint
 
-<<<<<<< HEAD
-import "text/scanner"
-=======
 import (
 	"bytes"
 	"encoding/gob"
 	"text/scanner"
 )
->>>>>>> 55352254
 
 type BuildActionCacheKey struct {
 	Id        string
@@ -51,8 +47,6 @@
 
 type Incremental interface {
 	IncrementalSupported() bool
-	// TODO(b/357130153): Get rid of this method.
-	BuildActionProviderKeys() []AnyProviderKey
 }
 
 type IncrementalModule struct{}
