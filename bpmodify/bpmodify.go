// Mostly copied from Go's src/cmd/gofmt:
// Copyright 2009 The Go Authors. All rights reserved.
// Use of this source code is governed by a BSD-style
// license that can be found in the LICENSE file.

package main

import (
	"bytes"
	"flag"
	"fmt"
	"io"
	"io/ioutil"
	"os"
	"os/exec"
	"path/filepath"
	"strings"
	"unicode"

	"github.com/google/blueprint/parser"
)

var (
	// main operation modes
	list             = flag.Bool("l", false, "list files that would be modified by bpmodify")
	write            = flag.Bool("w", false, "write result to (source) file instead of stdout")
	doDiff           = flag.Bool("d", false, "display diffs instead of rewriting files")
	sortLists        = flag.Bool("s", false, "sort touched lists, even if they were unsorted")
	targetedModules  = new(identSet)
	targetedProperty = new(qualifiedProperty)
	addIdents        = new(identSet)
	removeIdents     = new(identSet)
<<<<<<< HEAD

	setString *string
=======
	removeProperty   = flag.Bool("remove-property", false, "remove the property")
	setString        *string
	addLiteral       *string
>>>>>>> 74f1e4ec
)

func init() {
	flag.Var(targetedModules, "m", "comma or whitespace separated list of modules on which to operate")
	flag.Var(targetedProperty, "parameter", "alias to -property=`name`")
	flag.Var(targetedProperty, "property", "fully qualified `name` of property to modify (default \"deps\")")
	flag.Var(addIdents, "a", "comma or whitespace separated list of identifiers to add")
	flag.Var(removeIdents, "r", "comma or whitespace separated list of identifiers to remove")
	flag.Var(stringPtrFlag{&setString}, "str", "set a string property")
	flag.Usage = usage
}

var (
	exitCode = 0
)

func report(err error) {
	fmt.Fprintln(os.Stderr, err)
	exitCode = 2
}

func usage() {
	fmt.Fprintf(flag.CommandLine.Output(), "Usage: %s [flags] [path ...]\n", os.Args[0])
	flag.PrintDefaults()
}

// If in == nil, the source is the contents of the file with the given filename.
func processFile(filename string, in io.Reader, out io.Writer) error {
	if in == nil {
		f, err := os.Open(filename)
		if err != nil {
			return err
		}
		defer f.Close()
		in = f
	}

	src, err := ioutil.ReadAll(in)
	if err != nil {
		return err
	}

	r := bytes.NewBuffer(src)

	file, errs := parser.Parse(filename, r, parser.NewScope(nil))
	if len(errs) > 0 {
		for _, err := range errs {
			fmt.Fprintln(os.Stderr, err)
		}
		return fmt.Errorf("%d parsing errors", len(errs))
	}

	modified, errs := findModules(file)
	if len(errs) > 0 {
		for _, err := range errs {
			fmt.Fprintln(os.Stderr, err)
		}
		fmt.Fprintln(os.Stderr, "continuing...")
	}

	if modified {
		res, err := parser.Print(file)
		if err != nil {
			return err
		}

		if *list {
			fmt.Fprintln(out, filename)
		}
		if *write {
			err = ioutil.WriteFile(filename, res, 0644)
			if err != nil {
				return err
			}
		}
		if *doDiff {
			data, err := diff(src, res)
			if err != nil {
				return fmt.Errorf("computing diff: %s", err)
			}
			fmt.Printf("diff %s bpfmt/%s\n", filename, filename)
			out.Write(data)
		}

		if !*list && !*write && !*doDiff {
			_, err = out.Write(res)
		}
	}

	return err
}

func findModules(file *parser.File) (modified bool, errs []error) {

	for _, def := range file.Defs {
		if module, ok := def.(*parser.Module); ok {
			for _, prop := range module.Properties {
				if prop.Name == "name" && prop.Value.Type() == parser.StringType {
					if targetedModule(prop.Value.Eval().(*parser.String).Value) {
						m, newErrs := processModule(module, prop.Name, file)
						errs = append(errs, newErrs...)
						modified = modified || m
					}
				}
			}
		}
	}

	return modified, errs
}

func processModule(module *parser.Module, moduleName string,
	file *parser.File) (modified bool, errs []error) {
	prop, parent, err := getRecursiveProperty(module, targetedProperty.name(), targetedProperty.prefixes())
	if err != nil {
		return false, []error{err}
	}
	if prop == nil {
		if len(addIdents.idents) > 0 {
			// We are adding something to a non-existing list prop, so we need to create it first.
			prop, modified, err = createRecursiveProperty(module, targetedProperty.name(), targetedProperty.prefixes(), &parser.List{})
		} else if setString != nil {
			// We setting a non-existent string property, so we need to create it first.
			prop, modified, err = createRecursiveProperty(module, targetedProperty.name(), targetedProperty.prefixes(), &parser.String{})
		} else {
			// We cannot find an existing prop, and we aren't adding anything to the prop,
			// which means we must be removing something from a non-existing prop,
			// which means this is a noop.
			return false, nil
		}
		if err != nil {
			// Here should be unreachable, but still handle it for completeness.
			return false, []error{err}
		}
	} else if *removeProperty {
		// remove-property is used solely, so return here.
		return parent.RemoveProperty(prop.Name), nil
	}
	m, errs := processParameter(prop.Value, targetedProperty.String(), moduleName, file)
	modified = modified || m
	return modified, errs
}

func getRecursiveProperty(module *parser.Module, name string, prefixes []string) (prop *parser.Property, parent *parser.Map, err error) {
	prop, parent, _, err = getOrCreateRecursiveProperty(module, name, prefixes, nil)
	return prop, parent, err
}

func createRecursiveProperty(module *parser.Module, name string, prefixes []string,
	empty parser.Expression) (prop *parser.Property, modified bool, err error) {
	prop, _, modified, err = getOrCreateRecursiveProperty(module, name, prefixes, empty)
	return prop, modified, err
}

func getOrCreateRecursiveProperty(module *parser.Module, name string, prefixes []string,
	empty parser.Expression) (prop *parser.Property, parent *parser.Map, modified bool, err error) {
	m := &module.Map
	for i, prefix := range prefixes {
		if prop, found := m.GetProperty(prefix); found {
			if mm, ok := prop.Value.Eval().(*parser.Map); ok {
				m = mm
			} else {
				// We've found a property in the AST and such property is not of type
				// *parser.Map, which must mean we didn't modify the AST.
				return nil, nil, false, fmt.Errorf("Expected property %q to be a map, found %s",
					strings.Join(prefixes[:i+1], "."), prop.Value.Type())
			}
		} else if empty != nil {
			mm := &parser.Map{}
			m.Properties = append(m.Properties, &parser.Property{Name: prefix, Value: mm})
			m = mm
			// We've created a new node in the AST. This means the m.GetProperty(name)
			// check after this for loop must fail, because the node we inserted is an
			// empty parser.Map, thus this function will return |modified| is true.
		} else {
			return nil, nil, false, nil
		}
	}
	if prop, found := m.GetProperty(name); found {
		// We've found a property in the AST, which must mean we didn't modify the AST.
		return prop, m, false, nil
	} else if empty != nil {
		prop = &parser.Property{Name: name, Value: empty}
		m.Properties = append(m.Properties, prop)
		return prop, m, true, nil
	} else {
		return nil, nil, false, nil
	}
}

func processParameter(value parser.Expression, paramName, moduleName string,
	file *parser.File) (modified bool, errs []error) {
	if _, ok := value.(*parser.Variable); ok {
		return false, []error{fmt.Errorf("parameter %s in module %s is a variable, unsupported",
			paramName, moduleName)}
	}

	if _, ok := value.(*parser.Operator); ok {
		return false, []error{fmt.Errorf("parameter %s in module %s is an expression, unsupported",
			paramName, moduleName)}
	}

	if len(addIdents.idents) > 0 || len(removeIdents.idents) > 0 {
		list, ok := value.(*parser.List)
		if !ok {
			return false, []error{fmt.Errorf("expected parameter %s in module %s to be list, found %s",
				paramName, moduleName, value.Type().String())}
		}

		wasSorted := parser.ListIsSorted(list)

		for _, a := range addIdents.idents {
			m := parser.AddStringToList(list, a)
			modified = modified || m
		}

		for _, r := range removeIdents.idents {
			m := parser.RemoveStringFromList(list, r)
			modified = modified || m
		}

		if (wasSorted || *sortLists) && modified {
			parser.SortList(file, list)
		}
	} else if setString != nil {
		str, ok := value.(*parser.String)
		if !ok {
			return false, []error{fmt.Errorf("expected parameter %s in module %s to be string, found %s",
				paramName, moduleName, value.Type().String())}
		}

		str.Value = *setString
		modified = true
	}

	return modified, nil
}

func targetedModule(name string) bool {
	if targetedModules.all {
		return true
	}
	for _, m := range targetedModules.idents {
		if m == name {
			return true
		}
	}

	return false
}

func visitFile(path string, f os.FileInfo, err error) error {
	if err == nil && f.Name() == "Blueprints" {
		err = processFile(path, nil, os.Stdout)
	}
	if err != nil {
		report(err)
	}
	return nil
}

func walkDir(path string) {
	filepath.Walk(path, visitFile)
}

func main() {
	defer func() {
		if err := recover(); err != nil {
			report(fmt.Errorf("error: %s", err))
		}
		os.Exit(exitCode)
	}()

	flag.Parse()

	if len(targetedProperty.parts) == 0 {
		targetedProperty.Set("deps")
	}

	if flag.NArg() == 0 {
		if *write {
			report(fmt.Errorf("error: cannot use -w with standard input"))
			return
		}
		if err := processFile("<standard input>", os.Stdin, os.Stdout); err != nil {
			report(err)
		}
		return
	}

	if len(targetedModules.idents) == 0 {
		report(fmt.Errorf("-m parameter is required"))
		return
	}

<<<<<<< HEAD
	if len(addIdents.idents) == 0 && len(removeIdents.idents) == 0 && setString == nil {
		report(fmt.Errorf("-a, -r or -str parameter is required"))
=======
	if len(addIdents.idents) == 0 && len(removeIdents.idents) == 0 && setString == nil && addLiteral == nil && !*removeProperty {
		report(fmt.Errorf("-a, -add-literal, -r, -remove-property or -str parameter is required"))
		return
	}

	if *removeProperty && (len(addIdents.idents) > 0 || len(removeIdents.idents) > 0 || setString != nil || addLiteral != nil) {
		report(fmt.Errorf("-remove-property cannot be used with other parameter(s)"))
>>>>>>> 74f1e4ec
		return
	}

	for i := 0; i < flag.NArg(); i++ {
		path := flag.Arg(i)
		switch dir, err := os.Stat(path); {
		case err != nil:
			report(err)
		case dir.IsDir():
			walkDir(path)
		default:
			if err := processFile(path, nil, os.Stdout); err != nil {
				report(err)
			}
		}
	}
}

func diff(b1, b2 []byte) (data []byte, err error) {
	f1, err := ioutil.TempFile("", "bpfmt")
	if err != nil {
		return
	}
	defer os.Remove(f1.Name())
	defer f1.Close()

	f2, err := ioutil.TempFile("", "bpfmt")
	if err != nil {
		return
	}
	defer os.Remove(f2.Name())
	defer f2.Close()

	f1.Write(b1)
	f2.Write(b2)

	data, err = exec.Command("diff", "-uw", f1.Name(), f2.Name()).CombinedOutput()
	if len(data) > 0 {
		// diff exits with a non-zero status when the files don't match.
		// Ignore that failure as long as we get output.
		err = nil
	}
	return

}

type stringPtrFlag struct {
	s **string
}

func (f stringPtrFlag) Set(s string) error {
	*f.s = &s
	return nil
}

func (f stringPtrFlag) String() string {
	if f.s == nil || *f.s == nil {
		return ""
	}
	return **f.s
}

type identSet struct {
	idents []string
	all    bool
}

func (m *identSet) String() string {
	return strings.Join(m.idents, ",")
}

func (m *identSet) Set(s string) error {
	m.idents = strings.FieldsFunc(s, func(c rune) bool {
		return unicode.IsSpace(c) || c == ','
	})
	if len(m.idents) == 1 && m.idents[0] == "*" {
		m.all = true
	}
	return nil
}

func (m *identSet) Get() interface{} {
	return m.idents
}

type qualifiedProperty struct {
	parts []string
}

var _ flag.Getter = (*qualifiedProperty)(nil)

func (p *qualifiedProperty) name() string {
	return p.parts[len(p.parts)-1]
}

func (p *qualifiedProperty) prefixes() []string {
	return p.parts[:len(p.parts)-1]
}

func (p *qualifiedProperty) String() string {
	return strings.Join(p.parts, ".")
}

func (p *qualifiedProperty) Set(s string) error {
	p.parts = strings.Split(s, ".")
	if len(p.parts) == 0 {
		return fmt.Errorf("%q is not a valid property name", s)
	}
	for _, part := range p.parts {
		if part == "" {
			return fmt.Errorf("%q is not a valid property name", s)
		}
	}
	return nil
}

func (p *qualifiedProperty) Get() interface{} {
	return p.parts
}<|MERGE_RESOLUTION|>--- conflicted
+++ resolved
@@ -30,14 +30,9 @@
 	targetedProperty = new(qualifiedProperty)
 	addIdents        = new(identSet)
 	removeIdents     = new(identSet)
-<<<<<<< HEAD
-
-	setString *string
-=======
 	removeProperty   = flag.Bool("remove-property", false, "remove the property")
 	setString        *string
 	addLiteral       *string
->>>>>>> 74f1e4ec
 )
 
 func init() {
@@ -45,6 +40,7 @@
 	flag.Var(targetedProperty, "parameter", "alias to -property=`name`")
 	flag.Var(targetedProperty, "property", "fully qualified `name` of property to modify (default \"deps\")")
 	flag.Var(addIdents, "a", "comma or whitespace separated list of identifiers to add")
+	flag.Var(stringPtrFlag{&addLiteral}, "add-literal", "a literal to add")
 	flag.Var(removeIdents, "r", "comma or whitespace separated list of identifiers to remove")
 	flag.Var(stringPtrFlag{&setString}, "str", "set a string property")
 	flag.Usage = usage
@@ -156,7 +152,7 @@
 		return false, []error{err}
 	}
 	if prop == nil {
-		if len(addIdents.idents) > 0 {
+		if len(addIdents.idents) > 0 || addLiteral != nil {
 			// We are adding something to a non-existing list prop, so we need to create it first.
 			prop, modified, err = createRecursiveProperty(module, targetedProperty.name(), targetedProperty.prefixes(), &parser.List{})
 		} else if setString != nil {
@@ -262,6 +258,21 @@
 		if (wasSorted || *sortLists) && modified {
 			parser.SortList(file, list)
 		}
+	} else if addLiteral != nil {
+		if *sortLists {
+			return false, []error{fmt.Errorf("sorting not supported when adding a literal")}
+		}
+		list, ok := value.(*parser.List)
+		if !ok {
+			return false, []error{fmt.Errorf("expected parameter %s in module %s to be list, found %s",
+				paramName, moduleName, value.Type().String())}
+		}
+		value, errs := parser.ParseExpression(strings.NewReader(*addLiteral))
+		if errs != nil {
+			return false, errs
+		}
+		list.Values = append(list.Values, value)
+		modified = true
 	} else if setString != nil {
 		str, ok := value.(*parser.String)
 		if !ok {
@@ -333,10 +344,6 @@
 		return
 	}
 
-<<<<<<< HEAD
-	if len(addIdents.idents) == 0 && len(removeIdents.idents) == 0 && setString == nil {
-		report(fmt.Errorf("-a, -r or -str parameter is required"))
-=======
 	if len(addIdents.idents) == 0 && len(removeIdents.idents) == 0 && setString == nil && addLiteral == nil && !*removeProperty {
 		report(fmt.Errorf("-a, -add-literal, -r, -remove-property or -str parameter is required"))
 		return
@@ -344,7 +351,6 @@
 
 	if *removeProperty && (len(addIdents.idents) > 0 || len(removeIdents.idents) > 0 || setString != nil || addLiteral != nil) {
 		report(fmt.Errorf("-remove-property cannot be used with other parameter(s)"))
->>>>>>> 74f1e4ec
 		return
 	}
 
